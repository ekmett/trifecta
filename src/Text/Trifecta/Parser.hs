--- conflicted
+++ resolved
@@ -338,23 +338,6 @@
   ee e         = Pure (EE e)
   co a es d bs = Pure (CO a es d bs)
   ce errInf    = Pure (CE errInf)
-
-<<<<<<< HEAD
-  go :: Rope -> It Rope (Stepping a) -> Step a
-  go r (Pure (EO a _))     = StepDone r a
-  go r (Pure (EE e))       = StepFail r $
-                              let errDoc = explain (renderingCaret d0 bs0) e
-                              in  ErrInfo errDoc (_finalDeltas e)
-  go r (Pure (CO a _ _ _)) = StepDone r a
-  go r (Pure (CE d))       = StepFail r d
-  go r (It ma k)           = StepCont r (case ma of
-                                EO a _     -> Success a
-                                EE e       -> Failure $
-                                  ErrInfo (explain (renderingCaret d0 bs0) e) (d0 : _finalDeltas e)
-                                CO a _ _ _ -> Success a
-                                CE d       -> Failure d
-                              ) (\s -> go s (k s))
-=======
   go r m = case simplifyIt m r of
     Pure (EO a _)     -> StepDone r a
     Pure (EE e)       -> StepFail r $
@@ -369,7 +352,6 @@
                            CO a _ _ _ -> Success a
                            CE d       -> Failure d
                          ) (\r' -> go r' (k r'))
->>>>>>> fb53a4e6
 {-# INLINE stepParser #-}
 
 -- | @('parseFromFile' p filePath)@ runs a parser @p@ on the input read from
