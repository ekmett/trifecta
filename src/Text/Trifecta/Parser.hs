--- conflicted
+++ resolved
@@ -37,26 +37,6 @@
   , parseTest
   ) where
 
-<<<<<<< HEAD
-import           Control.Applicative          as Alternative
-import           Control.Monad                (MonadPlus (..), ap, join)
-import qualified Control.Monad.Fail           as Fail
-import           Control.Monad.IO.Class
-import           Data.ByteString              as Strict hiding (empty, snoc)
-import           Data.ByteString.UTF8         as UTF8
-import           Data.Maybe                   (isJust)
-import           Data.Semigroup
-import           Data.Semigroup.Reducer
-import           Data.Set                     as Set hiding (empty, toList)
-import           System.IO
-import           Text.Parser.Char
-import           Text.Parser.Combinators
-import           Text.Parser.LookAhead
-import           Text.Parser.Token
-import           Text.PrettyPrint.ANSI.Leijen as Pretty hiding
-    (empty, line, (<$>), (<>))
-
-=======
 import Control.Applicative as Alternative
 import Control.Monad (MonadPlus(..), ap, join)
 import Control.Monad.IO.Class
@@ -74,7 +54,6 @@
 import Text.Parser.LookAhead
 import Text.Parser.Token
 import Text.PrettyPrint.ANSI.Leijen as Pretty hiding (line, (<>), (<$>), empty)
->>>>>>> a777931b
 import Text.Trifecta.Combinators
 import Text.Trifecta.Delta       as Delta
 import Text.Trifecta.Instances   ()
@@ -353,29 +332,6 @@
   | CO a (Set String) Delta ByteString
   | CE ErrInfo
 
-<<<<<<< HEAD
-stepParser :: Parser a -> Delta -> ByteString -> Step a
-stepParser (Parser p) d0 bs0 = go mempty $ p eo ee co ce d0 bs0 where
-  eo a e       = Pure (EO a e)
-  ee e         = Pure (EE e)
-  co a es d bs = Pure (CO a es d bs)
-  ce errInf    = Pure (CE errInf)
-  go r m = case simplifyIt m r of
-    Pure (EO a _)     -> StepDone r a
-    Pure (EE e)       -> StepFail r $
-                          let errDoc = explain (renderingCaret d0 bs0) e
-                          in  ErrInfo errDoc (_finalDeltas e)
-    Pure (CO a _ _ _) -> StepDone r a
-    Pure (CE d)       -> StepFail r d
-    It ma k           -> StepCont r (case ma of
-                           EO a _     -> Success a
-                           EE e       -> Failure $
-                             ErrInfo (explain (renderingCaret d0 bs0) e) (d0 : _finalDeltas e)
-                           CO a _ _ _ -> Success a
-                           CE d       -> Failure d
-                         ) (\r' -> go r' (k r'))
-{-# INLINE stepParser #-}
-=======
 -- | Incremental parsing. A 'Step' can be supplied with new input using 'feed',
 -- the final 'Result' is obtained using 'starve'.
 stepParser
@@ -417,7 +373,6 @@
     -> Result a
 runParser p d bs = starve $ feed bs $ stepParser p d
 {-# INLINE runParser #-}
->>>>>>> a777931b
 
 -- | @('parseFromFile' p filePath)@ runs a parser @p@ on the input read from
 -- @filePath@ using 'ByteString.readFile'. All diagnostic messages emitted over
@@ -452,35 +407,23 @@
   s <- liftIO $ Strict.readFile fn
   return $ parseByteString p (Directed (UTF8.fromString fn) 0 0 0 0) s
 
-<<<<<<< HEAD
 -- | Fully parse a 'UTF8.ByteString' to a 'Result'.
-=======
--- | @parseByteString p delta i@ runs a parser @p@ on @i@.
-
->>>>>>> a777931b
+--
+-- @parseByteString p delta i@ runs a parser @p@ on @i@.
+
 parseByteString
     :: Parser a
     -> Delta -- ^ Starting cursor position. Usually 'mempty' for the beginning of the file.
     -> UTF8.ByteString
     -> Result a
-<<<<<<< HEAD
-parseByteString p d inp = starve $ feed inp $ stepParser (release d *> p) mempty mempty
-
--- | Fully parse a 'String' to a 'Result'.
-=======
 parseByteString = runParser
 
->>>>>>> a777931b
 parseString
     :: Parser a
     -> Delta -- ^ Starting cursor position. Usually 'mempty' for the beginning of the file.
     -> String
     -> Result a
-<<<<<<< HEAD
-parseString p d inp = starve $ feed inp $ stepParser (release d *> p) mempty mempty
-=======
 parseString = runParser
->>>>>>> a777931b
 
 parseTest :: (MonadIO m, Show a) => Parser a -> String -> m ()
 parseTest p s = case parseByteString p mempty (UTF8.fromString s) of
