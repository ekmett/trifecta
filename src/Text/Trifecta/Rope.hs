{-# LANGUAGE TypeFamilies, MultiParamTypeClasses, FlexibleInstances, BangPatterns, PatternGuards, DeriveDataTypeable, DeriveGeneric #-}
-----------------------------------------------------------------------------
-- |
-- Module      :  Text.Trifecta.Rope
-- Copyright   :  (C) 2011-2012 Edward Kmett,
-- License     :  BSD-style (see the file LICENSE)
--
-- Maintainer  :  Edward Kmett <ekmett@gmail.com>
-- Stability   :  experimental
-- Portability :  non-portable
--
----------------------------------------------------------------------------
module Text.Trifecta.Rope
  ( Rope(..)
  , rope
  , Strand(..)
  , strand
  , strands
  , grabRest
  , grabLine
  ) where

import Data.Semigroup
import Data.Semigroup.Reducer
import Data.ByteString (ByteString)
import qualified Data.ByteString as Strict
import qualified Data.ByteString.Lazy as Lazy
import qualified Data.ByteString.UTF8 as UTF8
import Data.FingerTree as FingerTree
import GHC.Generics
import Data.Foldable (toList)
import Data.Hashable
import Data.Int (Int64)
import Text.Trifecta.Util.Combinators as Util
import Text.Trifecta.Delta
import Data.Data

data Strand
  = Strand        {-# UNPACK #-} !ByteString !Delta
  | LineDirective {-# UNPACK #-} !ByteString {-# UNPACK #-} !Int64
  deriving (Show, Data, Typeable, Generic)

strand :: ByteString -> Strand
strand bs = Strand bs (delta bs)

instance Measured Delta Strand where
  measure (Strand _ s) = delta s
  measure (LineDirective p l) = delta (Directed p l 0 0 0)

instance Hashable Strand where
<<<<<<< HEAD
=======
  hashWithSalt salt (Strand h _) = hashWithSalt salt h
  hashWithSalt salt (LineDirective p l) = hashWithSalt salt l `hashWithSalt` p
>>>>>>> 0725065a

instance HasDelta Strand where
  delta = measure

instance HasBytes Strand where
  bytes (Strand _ d) = bytes d
  bytes _            = 0

data Rope = Rope !Delta !(FingerTree Delta Strand) deriving Show

rope :: FingerTree Delta Strand -> Rope
rope r = Rope (measure r) r

strands :: Rope -> FingerTree Delta Strand
strands (Rope _ r) = r

-- | grab a the contents of a rope from a given location up to a newline
grabRest :: Delta -> Rope -> r -> (Delta -> Lazy.ByteString -> r) -> r
grabRest i t kf ks = trim (delta l) (bytes i - bytes l) (toList r) where
  trim j 0 (Strand h _ : xs) = go j h xs
  trim _ k (Strand h _ : xs) = go i (Strict.drop (fromIntegral k) h) xs
  trim j k (p          : xs) = trim (j <> delta p) k xs 
  trim _ _ []                = kf
  go j h s = ks j $ Lazy.fromChunks $ h : [ a | Strand a _ <- s ]
  (l, r) = FingerTree.split (\b -> bytes b > bytes i) $ strands t

-- | grab a the contents of a rope from a given location up to a newline
grabLine :: Delta -> Rope -> r -> (Delta -> Strict.ByteString -> r) -> r
grabLine i t kf ks = grabRest i t kf $ \c -> ks c . Util.fromLazy . Util.takeLine

instance HasBytes Rope where
  bytes = bytes . measure

instance HasDelta Rope where
  delta = measure

instance Measured Delta Rope where
  measure (Rope s _) = s

instance Monoid Rope where
  mempty = Rope mempty mempty
  mappend = (<>)

instance Semigroup Rope where
  Rope mx x <> Rope my y = Rope (mx <> my) (x `mappend` y)

instance Reducer Rope Rope where
  unit = id

instance Reducer Strand Rope where
  unit s = rope (FingerTree.singleton s)
  cons s (Rope mt t) = Rope (delta s `mappend` mt) (s <| t)
  snoc (Rope mt t) !s = Rope (mt `mappend` delta s) (t |> s)

instance Reducer Strict.ByteString Rope where
  unit = unit . strand
  cons = cons . strand
  snoc r = snoc r . strand

instance Reducer [Char] Rope where
  unit = unit . strand . UTF8.fromString
  cons = cons . strand . UTF8.fromString
  snoc r = snoc r . strand . UTF8.fromString<|MERGE_RESOLUTION|>--- conflicted
+++ resolved
@@ -47,12 +47,7 @@
   measure (Strand _ s) = delta s
   measure (LineDirective p l) = delta (Directed p l 0 0 0)
 
-instance Hashable Strand where
-<<<<<<< HEAD
-=======
-  hashWithSalt salt (Strand h _) = hashWithSalt salt h
-  hashWithSalt salt (LineDirective p l) = hashWithSalt salt l `hashWithSalt` p
->>>>>>> 0725065a
+instance Hashable Strand
 
 instance HasDelta Strand where
   delta = measure
