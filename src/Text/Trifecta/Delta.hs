{-# LANGUAGE DeriveDataTypeable, DeriveGeneric #-}
-----------------------------------------------------------------------------
-- |
-- Module      :  Text.Trifecta.Delta
-- Copyright   :  (C) 2011 Edward Kmett
-- License     :  BSD-style (see the file LICENSE)
--
-- Maintainer  :  Edward Kmett <ekmett@gmail.com>
-- Stability   :  experimental
-- Portability :  non-portable
--
----------------------------------------------------------------------------
module Text.Trifecta.Delta
  ( Delta(..)
  , HasDelta(..)
  , HasBytes(..)
  , nextTab
  , rewind
  , near
  , column
  , columnByte
  ) where

import Control.Applicative
import Data.Semigroup
import Data.Hashable
import Data.Int
import Data.Data
import Data.Word
import Data.Foldable
import Data.Function (on)
import Data.FingerTree hiding (empty)
import Data.ByteString as Strict hiding (empty)
import qualified Data.ByteString.UTF8 as UTF8
import GHC.Generics
import Text.PrettyPrint.Free hiding (column)
import System.Console.Terminfo.PrettyPrint

class HasBytes t where
  bytes :: t -> Int64

instance HasBytes ByteString where
  bytes = fromIntegral . Strict.length

instance (Measured v a, HasBytes v) => HasBytes (FingerTree v a) where
  bytes = bytes . measure

data Delta
  = Columns   {-# UNPACK #-} !Int64 -- the number of characters
              {-# UNPACK #-} !Int64 -- the number of bytes
  | Tab       {-# UNPACK #-} !Int64 -- the number of characters before the tab
              {-# UNPACK #-} !Int64 -- the number of characters after the tab
              {-# UNPACK #-} !Int64 -- the number of bytes
  | Lines     {-# UNPACK #-} !Int64 -- the number of newlines contained
              {-# UNPACK #-} !Int64 -- the number of characters since the last newline
              {-# UNPACK #-} !Int64 -- number of bytes
              {-# UNPACK #-} !Int64 -- the number of bytes since the last newline
  | Directed  !ByteString           -- current file name
              {-# UNPACK #-} !Int64 -- the number of lines since the last line directive
              {-# UNPACK #-} !Int64 -- the number of characters since the last newline
              {-# UNPACK #-} !Int64 -- number of bytes
              {-# UNPACK #-} !Int64 -- the number of bytes since the last newline
  deriving (Show, Data, Typeable, Generic)

instance Eq Delta where
  (==) = (==) `on` bytes

instance Ord Delta where
  compare = compare `on` bytes

instance (HasDelta l, HasDelta r) => HasDelta (Either l r) where
  delta = either delta delta

instance Pretty Delta where
  pretty p = prettyTerm p *> empty

instance PrettyTerm Delta where
  prettyTerm d = case d of
    Columns c _ -> k f 0 c
    Tab x y _ -> k f 0 (nextTab x + y)
    Lines l c _ _ -> k f l c
    Directed fn l c _ _ -> k (UTF8.toString fn) l c
    where
      k fn ln cn = bold (pretty fn) <> char ':' <> bold (int64 (ln+1)) <> char ':' <> bold (int64 (cn+1))
      f = "(interactive)"

int64 :: Int64 -> Doc e
int64 = pretty . show

column :: HasDelta t => t -> Int64
column t = case delta t of
  Columns c _ -> c
  Tab b a _ -> nextTab b + a
  Lines _ c _ _ -> c
  Directed _ _ c _ _ -> c
{-# INLINE column #-}

columnByte :: Delta -> Int64
columnByte (Columns _ b) = b
columnByte (Tab _ _ b) = b
columnByte (Lines _ _ _ b) = b
columnByte (Directed _ _ _ _ b) = b
{-# INLINE columnByte #-}

instance HasBytes Delta where
  bytes (Columns _ b) = b
  bytes (Tab _ _ b) = b
  bytes (Lines _ _ b _) = b
  bytes (Directed _ _ _ b _) = b

instance Hashable Delta where
<<<<<<< HEAD
  hashWithSalt n (Columns c a)        = n `hashWithSalt` (0 :: Int) `hashWithSalt` c `hashWithSalt` a
  hashWithSalt n (Tab x y a)          = n `hashWithSalt` (1 :: Int) `hashWithSalt` x `hashWithSalt` y `hashWithSalt` a
  hashWithSalt n (Lines l c b a)      = n `hashWithSalt` (2 :: Int) `hashWithSalt` l `hashWithSalt` c `hashWithSalt` b `hashWithSalt` a
  hashWithSalt n (Directed p l c b a) = n `hashWithSalt` (3 :: Int) `hashWithSalt` p `hashWithSalt` l `hashWithSalt` c `hashWithSalt` b `hashWithSalt` a
=======
  hashWithSalt salt (Columns c a)        = salt `hashWithSalt` c `hashWithSalt` a
  hashWithSalt salt (Tab x y a)          = salt `hashWithSalt` x `hashWithSalt` y `hashWithSalt` a
  hashWithSalt salt (Lines l c b a)      = salt `hashWithSalt` l `hashWithSalt` c `hashWithSalt` b `hashWithSalt` a
  hashWithSalt salt (Directed p l c b a) = salt `hashWithSalt` p `hashWithSalt` l `hashWithSalt` c `hashWithSalt` b `hashWithSalt` a
>>>>>>> 0725065a

instance Monoid Delta where
  mempty = Columns 0 0
  mappend = (<>)

instance Semigroup Delta where
  Columns c a        <> Columns d b         = Columns            (c + d)                            (a + b)
  Columns c a        <> Tab x y b           = Tab                (c + x) y                          (a + b)
  Columns _ a        <> Lines l c t a'      = Lines      l       c                         (t + a)  a'
  Columns _ a        <> Directed p l c t a' = Directed p l       c                         (t + a)  a'
  Lines l c t a      <> Columns d b         = Lines      l       (c + d)                   (t + b)  (a + b)
  Lines l c t a      <> Tab x y b           = Lines      l       (nextTab (c + x) + y)     (t + b)  (a + b)
  Lines l _ t _      <> Lines m d t' b      = Lines      (l + m) d                         (t + t') b
  Lines _ _ t _      <> Directed p l c t' a = Directed p l       c                         (t + t') a
  Tab x y a          <> Columns d b         = Tab                x (y + d)                          (a + b)
  Tab x y a          <> Tab x' y' b         = Tab                x (nextTab (y + x') + y')          (a + b)
  Tab _ _ a          <> Lines l c t a'      = Lines      l       c                         (t + a ) a'
  Tab _ _ a          <> Directed p l c t a' = Directed p l       c                         (t + a ) a'
  Directed p l c t a <> Columns d b         = Directed p l       (c + d)                   (t + b ) (a + b)
  Directed p l c t a <> Tab x y b           = Directed p l       (nextTab (c + x) + y)     (t + b ) (a + b)
  Directed p l _ t _ <> Lines m d t' b      = Directed p (l + m) d                         (t + t') b
  Directed _ _ _ t _ <> Directed p l c t' b = Directed p l       c                         (t + t') b

nextTab :: Int64 -> Int64
nextTab x = x + (8 - mod x 8)
{-# INLINE nextTab #-}

rewind :: Delta -> Delta
rewind (Lines n _ b d)      = Lines n 0 (b - d) 0
rewind (Directed p n _ b d) = Directed p n 0 (b - d) 0
rewind _                    = Columns 0 0
{-# INLINE rewind #-}

near :: (HasDelta s, HasDelta t) => s -> t -> Bool
near s t = rewind (delta s) == rewind (delta t)
{-# INLINE near #-}

class HasDelta t where
  delta :: t -> Delta

instance HasDelta Delta where
  delta = id

instance HasDelta Char where
  delta '\t' = Tab 0 0 1
  delta '\n' = Lines 1 0 1 0
  delta c
    | o <= 0x7f   = Columns 1 1
    | o <= 0x7ff  = Columns 1 2
    | o <= 0xffff = Columns 1 3
    | otherwise   = Columns 1 4
    where o = fromEnum c

instance HasDelta Word8 where
  delta 9  = Tab 0 0 1
  delta 10 = Lines 1 0 1 0
  delta n
    | n <= 0x7f              = Columns 1 1
    | n >= 0xc0 && n <= 0xf4 = Columns 1 1
    | otherwise              = Columns 0 1

instance HasDelta ByteString where
  delta = foldMap delta . unpack

instance (Measured v a, HasDelta v) => HasDelta (FingerTree v a) where
  delta = delta . measure<|MERGE_RESOLUTION|>--- conflicted
+++ resolved
@@ -108,18 +108,7 @@
   bytes (Lines _ _ b _) = b
   bytes (Directed _ _ _ b _) = b
 
-instance Hashable Delta where
-<<<<<<< HEAD
-  hashWithSalt n (Columns c a)        = n `hashWithSalt` (0 :: Int) `hashWithSalt` c `hashWithSalt` a
-  hashWithSalt n (Tab x y a)          = n `hashWithSalt` (1 :: Int) `hashWithSalt` x `hashWithSalt` y `hashWithSalt` a
-  hashWithSalt n (Lines l c b a)      = n `hashWithSalt` (2 :: Int) `hashWithSalt` l `hashWithSalt` c `hashWithSalt` b `hashWithSalt` a
-  hashWithSalt n (Directed p l c b a) = n `hashWithSalt` (3 :: Int) `hashWithSalt` p `hashWithSalt` l `hashWithSalt` c `hashWithSalt` b `hashWithSalt` a
-=======
-  hashWithSalt salt (Columns c a)        = salt `hashWithSalt` c `hashWithSalt` a
-  hashWithSalt salt (Tab x y a)          = salt `hashWithSalt` x `hashWithSalt` y `hashWithSalt` a
-  hashWithSalt salt (Lines l c b a)      = salt `hashWithSalt` l `hashWithSalt` c `hashWithSalt` b `hashWithSalt` a
-  hashWithSalt salt (Directed p l c b a) = salt `hashWithSalt` p `hashWithSalt` l `hashWithSalt` c `hashWithSalt` b `hashWithSalt` a
->>>>>>> 0725065a
+instance Hashable Delta
 
 instance Monoid Delta where
   mempty = Columns 0 0
