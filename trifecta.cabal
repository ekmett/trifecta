--- conflicted
+++ resolved
@@ -57,26 +57,12 @@
     hashable             >= 1.2     && < 1.3,
     keys                 >= 3,
     mtl                  >= 2.0.1   && < 2.2,
-<<<<<<< HEAD
     parsers              >= 0.4.1,
     reducers             >= 3,
     semigroups           >= 0.8.3.1,
-=======
-    parsers              == 0.3.*,
-    reducers             == 3.0.*,
-    semigroups           >= 0.8.3.1 && < 0.9,
->>>>>>> 3f4fbca9
     terminfo             >= 0.3.2   && < 0.4,
     transformers         >= 0.2     && < 0.4,
     unordered-containers >= 0.2.1   && < 0.3,
     utf8-string          >= 0.3.6   && < 0.4,
     wl-pprint-extras     >= 3.3,
-    wl-pprint-terminfo   >= 3.3
-
-  other-extensions:
-    BangPatterns CPP DeriveDataTypeable DeriveFoldable
-    DeriveFunctor DeriveTraversable FlexibleContexts
-    FlexibleInstances FunctionalDependencies MagicHash
-    MultiParamTypeClasses OverloadedStrings PatternGuards
-    Rank2Types TypeFamilies TypeSynonymInstances
-    UnboxedTuples UndecidableInstances+    wl-pprint-terminfo   >= 3.3