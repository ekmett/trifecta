--- conflicted
+++ resolved
@@ -54,7 +54,6 @@
     containers           >= 0.3     && < 0.6,
     deepseq              >= 1.2.0.1 && < 1.4,
     fingertree           >= 0.0.1   && < 0.1,
-<<<<<<< HEAD
     ghc-prim,
     hashable             >= 1.2     && < 1.3,
     keys                 >= 3,
@@ -69,20 +68,6 @@
     utf8-string          >= 0.3.6   && < 0.4,
     wl-pprint-extras     >= 3.3,
     wl-pprint-terminfo   >= 3.3
-=======
-    hashable             >= 1.2     && < 1.3,
-    keys                 == 3.0.*,
-    mtl                  >= 2.0.1   && < 2.2,
-    parsers              == 0.4.*,
-    reducers             == 3.0.*,
-    semigroups           >= 0.9     && < 0.10,
-    transformers         >= 0.2     && < 0.4,
-    unordered-containers >= 0.2.1   && < 0.3,
-    utf8-string          >= 0.3.6   && < 0.4,
-    terminfo             >= 0.3.2   && < 0.4,
-    wl-pprint-extras     == 3.3.*,
-    wl-pprint-terminfo   == 3.3.*
->>>>>>> 3b770732
 
 test-suite doctests
   type:    exitcode-stdio-1.0
